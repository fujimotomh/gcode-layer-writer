--- conflicted
+++ resolved
@@ -44,18 +44,9 @@
         self.usecs = usecs
     
     def __str__(self):
-<<<<<<< HEAD
-        # if self.material == 0.0:
-        #     return "G1 X{} Y{} ;material {}\nM400 ;wait for position\nG4 P100\nM430 S{} ;send pulse"\
-        #     .format(self.x, self.y, self.material, self.usecs)
+        """Returns gcode representation of command"""
         if self.material == "valve 0":
             return "T0; G0 E10; G1 X{} Y{} ;material {}\nM400 ;wait for position\nG4 P100\nM430 S{} ;send pulse"\
-=======
-        """Returns gcode representation of command"""
-        if self.material == 0.0:
-            return "G1 X{} Y{} ;material {}\nM400 ;wait for position\nG4 P100\nM430 S{} ;send pulse"\
->>>>>>> bdc3adc0
-            .format(self.x, self.y, self.material, self.usecs)
         elif self.material == "valve 1":
             return "T1; G0 E20; G1 X{} Y{} ;material {}\nM400 ;wait for position\nG4 P100\nM430 S{} ;send pulse"\
             .format(self.x, self.y, self.material, self.usecs)
@@ -67,17 +58,12 @@
 
 
 def write_json(filename):
-<<<<<<< HEAD
-    data = {"x":x, "y":y, "z":z, "heatbed_temp":heatbed_temp, "usecs": usecs, "unitsize":unitsize,
-        "folder":"test_layers", "offset":offset}
-=======
     """
     Write a json config
 
     filename, path to write to
     """
     data = {"x":0, "y":0, "z":0, "heatbed_temp":37, "usecs": 100, "unitsize":1, "folder":"test_layers"}
->>>>>>> bdc3adc0
     with open(filename, "w") as fp:
         json.dump(data, fp)
 
@@ -123,11 +109,6 @@
     
     return images
 
-<<<<<<< HEAD
-# def convert_to_binary(images):
-#     grays = [skcolor.rgb2gray(image) for image in images]
-#     binarys = []
-=======
 def convert_to_binary(images):
     """
     Flatten images to black and white. This function is useful for testing
@@ -137,9 +118,8 @@
 
     return binarys, list of ndarrays of dimension height x width (elements are 0 or 1)
     """
-    grays = [skcolor.rgb2gray(image) for image in images]
-    binarys = []
->>>>>>> bdc3adc0
+    # grays = [skcolor.rgb2gray(image) for image in images]
+    # binarys = []
 
 #     for image in grays:
 #         binary = image.copy().astype(np.uint8)
@@ -161,9 +141,6 @@
     return [imresize(image, size) for image in images]
 
 def convert_to_gcode(binary_layers, usecs=600, grid_unit=0.5, z_unit=1.0, start_x=40, start_y=50, flip_flop=True):
-<<<<<<< HEAD
-    # print (binary_layers[0][1][1])
-=======
     """
     Convert a list of binary images to gcommands. Iterates over each pixel
     and forms a GCommand object
@@ -176,7 +153,7 @@
     start_y, start y location in g-code
     flip_flop, boolean flip scans of left and right to minimize tracking
     """
->>>>>>> bdc3adc0
+
     gcommands = []
     num_layers = len(binary_layers)
     for grid_z in range(num_layers):
